<<<<<<< HEAD
=======
exception Error of string

>>>>>>> 048c205e
val ctx : Z3.context
val encode_expr : ?bool_to_bv:bool -> Expression.t -> Z3.Expr.expr
val expr_to_smtstring : Expression.t list -> bool -> string
val value_of_const : Z3.Model.model -> Expression.t -> Value.t option

val value_binds :
  ?symbols:Symbol.t list -> Z3.Model.model -> (Symbol.t * Value.t) list

val string_binds : Z3.Model.model -> (string * string * string) list<|MERGE_RESOLUTION|>--- conflicted
+++ resolved
@@ -1,8 +1,5 @@
-<<<<<<< HEAD
-=======
 exception Error of string
 
->>>>>>> 048c205e
 val ctx : Z3.context
 val encode_expr : ?bool_to_bv:bool -> Expression.t -> Z3.Expr.expr
 val expr_to_smtstring : Expression.t list -> bool -> string
