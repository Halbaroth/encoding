open Core
<<<<<<< HEAD
open Z3
=======
>>>>>>> 048c205e
open Types

exception Error of string

let ctx =
  Z3.mk_context
    [ ("model", "true"); ("proof", "false"); ("unsat_core", "false") ]

let int_sort = Z3.Arithmetic.Integer.mk_sort ctx
let real_sort = Z3.Arithmetic.Real.mk_sort ctx
let bool_sort = Z3.Boolean.mk_sort ctx
let str_sort = Z3.Seq.mk_string_sort ctx
let bv32_sort = Z3.BitVector.mk_sort ctx 32
let bv64_sort = Z3.BitVector.mk_sort ctx 64
let fp32_sort = Z3.FloatingPoint.mk_sort_single ctx
let fp64_sort = Z3.FloatingPoint.mk_sort_double ctx
let rne = Z3.FloatingPoint.RoundingMode.mk_rne ctx
let rtz = Z3.FloatingPoint.RoundingMode.mk_rtz ctx

let get_sort (e : Types.expr_type) : Z3.Sort.sort =
  match e with
  | `IntType -> int_sort
  | `RealType -> real_sort
  | `BoolType -> bool_sort
  | `StrType -> str_sort
  | `I32Type -> bv32_sort
  | `I64Type -> bv64_sort
  | `F32Type -> fp32_sort
  | `F64Type -> fp64_sort

let encode_bool ~(to_bv : bool) (cond : Z3.Expr.expr) : Z3.Expr.expr =
  let bv_true = Z3.BitVector.mk_numeral ctx "1" 32
  and bv_false = Z3.BitVector.mk_numeral ctx "0" 32 in
  if to_bv then Z3.Boolean.mk_ite ctx cond bv_true bv_false else cond

module IntZ3Op = struct
  open I
  open Z3

  let int2str = FuncDecl.mk_func_decl_s ctx "IntToString" [ int_sort ] str_sort
  let str2int = FuncDecl.mk_func_decl_s ctx "StringToInt" [ str_sort ] int_sort
  let encode_num (i : Int.t) : Expr.expr = Expr.mk_numeral_int ctx i int_sort

  let encode_unop (op : unop) (e : Expr.expr) : Expr.expr =
    let op' = match op with Neg -> Arithmetic.mk_unary_minus ctx in
    op' e

  let encode_binop (op : binop) (e1 : Expr.expr) (e2 : Expr.expr) : Expr.expr =
    let op' =
      match op with
      | Add -> fun v1 v2 -> Arithmetic.mk_add ctx [ v1; v2 ]
      | Sub -> fun v1 v2 -> Arithmetic.mk_sub ctx [ v1; v2 ]
      | Mul -> fun v1 v2 -> Arithmetic.mk_mul ctx [ v1; v2 ]
      | Div -> Arithmetic.mk_div ctx
      | Rem -> Arithmetic.Integer.mk_rem ctx
      | Pow -> Arithmetic.mk_power ctx
      | _ -> raise (Error "Unsupported integer operations")
    in
    op' e1 e2

  let encode_relop (op : relop) (e1 : Expr.expr) (e2 : Expr.expr) : Expr.expr =
    let op' =
      match op with
      | Eq -> Boolean.mk_eq ctx
      | Ne -> fun v1 v2 -> Boolean.mk_eq ctx v1 v2 |> Boolean.mk_not ctx
      | Lt -> Arithmetic.mk_lt ctx
      | Gt -> Arithmetic.mk_gt ctx
      | Le -> Arithmetic.mk_le ctx
      | Ge -> Arithmetic.mk_ge ctx
    in
    op' e1 e2

  let encode_cvtop (op : cvtop) (e : Expr.expr) : Expr.expr =
    let op' =
      match op with
      | ToString -> fun v -> FuncDecl.apply int2str [ v ]
      | OfString -> fun v -> FuncDecl.apply str2int [ v ]
      | ReinterpretReal -> Arithmetic.Real.mk_real2int ctx
    in
    op' e

  let encode_triop (_ : triop) (_ : Expr.expr) (_ : Expr.expr) (_ : Expr.expr) :
      Expr.expr =
    assert false
end

module RealZ3Op = struct
  open R
  open Z3

  let real2str =
    FuncDecl.mk_func_decl_s ctx "RealToString" [ real_sort ] str_sort

  let str2real =
    FuncDecl.mk_func_decl_s ctx "StringToReal" [ str_sort ] real_sort

  let encode_num (f : Float.t) : Expr.expr =
    Arithmetic.Real.mk_numeral_s ctx (Float.to_string f)

  let encode_unop (op : unop) (e : Expr.expr) : Expr.expr =
    let op' =
      match op with
      | Neg -> Arithmetic.mk_unary_minus ctx
      | Abs ->
          fun e ->
            Boolean.mk_ite ctx
              (Arithmetic.mk_gt ctx e (encode_num 0.))
              e
              (Arithmetic.mk_unary_minus ctx e)
      | Sqrt -> fun e -> Arithmetic.mk_power ctx e (encode_num 0.5)
      | Nearest | IsNan -> assert false
    in
    op' e

  let encode_binop (op : binop) (e1 : Expr.expr) (e2 : Expr.expr) : Expr.expr =
    let op' =
      match op with
      | Add -> fun v1 v2 -> Arithmetic.mk_add ctx [ v1; v2 ]
      | Sub -> fun v1 v2 -> Arithmetic.mk_sub ctx [ v1; v2 ]
      | Mul -> fun v1 v2 -> Arithmetic.mk_mul ctx [ v1; v2 ]
      | Div -> Arithmetic.mk_div ctx
      | Min ->
          fun v1 v2 -> Boolean.mk_ite ctx (Arithmetic.mk_le ctx v1 v2) v1 v2
      | Max ->
          fun v1 v2 -> Boolean.mk_ite ctx (Arithmetic.mk_ge ctx v1 v2) v1 v2
      | _ -> assert false
    in
    op' e1 e2

  let encode_relop (op : relop) (e1 : Expr.expr) (e2 : Expr.expr) : Expr.expr =
    let op' =
      match op with
      | Eq -> Boolean.mk_eq ctx
      | Ne -> fun v1 v2 -> Boolean.mk_eq ctx v1 v2 |> Boolean.mk_not ctx
      | Lt -> Arithmetic.mk_lt ctx
      | Gt -> Arithmetic.mk_gt ctx
      | Le -> Arithmetic.mk_le ctx
      | Ge -> Arithmetic.mk_ge ctx
    in
    op' e1 e2

  let encode_cvtop (op : cvtop) (e : Expr.expr) : Expr.expr =
    let op' =
      match op with
      | ToString -> fun v -> FuncDecl.apply real2str [ v ]
      | OfString -> fun v -> FuncDecl.apply str2real [ v ]
      | ReinterpretInt -> Arithmetic.Integer.mk_int2real ctx
      | DemoteF64 | ConvertSI32 | ConvertUI32 | ConvertSI64 | ConvertUI64
      | PromoteF32 ->
          assert false
    in
    op' e

  let encode_triop (_ : triop) (_ : Expr.expr) (_ : Expr.expr) (_ : Expr.expr) :
      Expr.expr =
    assert false
end

module BoolZ3Op = struct
  open B
  open Z3

  let encode_bool (b : Bool.t) : Expr.expr = Boolean.mk_val ctx b

  let encode_unop (op : unop) (e : Expr.expr) : Expr.expr =
    let op' = match op with Not -> Boolean.mk_not ctx in
    op' e

  let encode_binop (op : binop) (e1 : Expr.expr) (e2 : Expr.expr) : Expr.expr =
    let op' =
      match op with
      | And -> fun v1 v2 -> Boolean.mk_and ctx [ v1; v2 ]
      | Or -> fun v1 v2 -> Boolean.mk_or ctx [ v1; v2 ]
      | Xor -> Boolean.mk_xor ctx
    in
    op' e1 e2

  let encode_relop (op : relop) (e1 : Expr.expr) (e2 : Expr.expr) : Expr.expr =
    let op' =
      match op with
      | Eq -> Boolean.mk_eq ctx
      | Ne -> fun v1 v2 -> Boolean.mk_eq ctx v1 v2 |> Boolean.mk_not ctx
    in
    op' e1 e2

  let encode_cvtop (_ : cvtop) (_ : Expr.expr) : Expr.expr = assert false

  let encode_triop (op : triop) (e1 : Expr.expr) (e2 : Expr.expr)
      (e3 : Expr.expr) : Expr.expr =
    let op' = match op with ITE -> Boolean.mk_ite ctx in
    op' e1 e2 e3
end

module StrZ3Op = struct
  open S
  open Z3

  let encode_str (s : String.t) : Expr.expr = Seq.mk_string ctx s

  let encode_unop (op : unop) (e : Expr.expr) : Expr.expr =
    let op' = match op with Len -> Seq.mk_seq_length ctx in
    op' e

  let encode_binop (op : binop) (e1 : Expr.expr) (e2 : Expr.expr) : Expr.expr =
    let op' =
      match op with
      | Nth ->
          fun v1 v2 ->
            Seq.mk_seq_extract ctx v1 v2 (Expr.mk_numeral_int ctx 1 int_sort)
      | Concat -> fun v1 v2 -> Seq.mk_seq_concat ctx [ v1; v2 ]
    in
    op' e1 e2

  let encode_relop (op : relop) (e1 : Expr.expr) (e2 : Expr.expr) : Expr.expr =
    let op' =
      match op with
      | Eq -> Boolean.mk_eq ctx
      | Ne -> fun v1 v2 -> Boolean.mk_eq ctx v1 v2 |> Boolean.mk_not ctx
    in
    op' e1 e2

  let encode_triop (op : triop) (e1 : Expr.expr) (e2 : Expr.expr)
      (e3 : Expr.expr) : Expr.expr =
    let op' = match op with SubStr -> Seq.mk_seq_extract ctx in
    op' e1 e2 e3

  let encode_cvtop (_ : cvtop) (_ : Expr.expr) : Expr.expr = assert false
end

module I32Z3Op = struct
  open I32
  open Z3

  let encode_num (i : Int32.t) : Expr.expr =
    Expr.mk_numeral_int ctx (Int32.to_int_exn i) bv32_sort

  let encode_unop (op : unop) (e : Expr.expr) : Expr.expr =
    let op' =
      match op with
      | Not -> BitVector.mk_not ctx
      | Clz -> failwith "I32Z3Op: Clz not supported yet"
    in
    op' e

  let encode_binop (op : binop) (e1 : Expr.expr) (e2 : Expr.expr) : Expr.expr =
    let op' =
      match op with
      | Add -> BitVector.mk_add ctx
      | Sub -> BitVector.mk_sub ctx
      | Mul -> BitVector.mk_mul ctx
      | DivS -> BitVector.mk_sdiv ctx
      | DivU -> BitVector.mk_udiv ctx
      | And -> BitVector.mk_and ctx
      | Xor -> BitVector.mk_xor ctx
      | Or -> BitVector.mk_or ctx
      | Shl -> BitVector.mk_shl ctx
      | ShrS -> BitVector.mk_ashr ctx
      | ShrU -> BitVector.mk_lshr ctx
      | RemS -> BitVector.mk_srem ctx
      | RemU -> BitVector.mk_urem ctx
    in
    op' e1 e2

  let encode_relop ?(to_bv = false) (op : relop) (e1 : Expr.expr)
      (e2 : Expr.expr) : Expr.expr =
    let op' =
      match op with
      | Eq -> Boolean.mk_eq ctx
      | Ne -> fun x1 x2 -> Boolean.mk_eq ctx x1 x2 |> Boolean.mk_not ctx
      | LtU -> BitVector.mk_ult ctx
      | LtS -> BitVector.mk_slt ctx
      | LeU -> BitVector.mk_ule ctx
      | LeS -> BitVector.mk_sle ctx
      | GtU -> BitVector.mk_ugt ctx
      | GtS -> BitVector.mk_sgt ctx
      | GeU -> BitVector.mk_uge ctx
      | GeS -> BitVector.mk_sge ctx
    in
    encode_bool ~to_bv (op' e1 e2)

  let encode_cvtop (op : cvtop) (e : Expr.expr) : Expr.expr =
    let op' =
      match op with
      | TruncSF32 -> fun f -> FloatingPoint.mk_to_sbv ctx rtz f 32
      | TruncUF32 -> fun f -> FloatingPoint.mk_to_ubv ctx rtz f 32
      | TruncSF64 -> fun f -> FloatingPoint.mk_to_sbv ctx rtz f 32
      | TruncUF64 -> fun f -> FloatingPoint.mk_to_ubv ctx rtz f 32
      | ReinterpretFloat -> FloatingPoint.mk_to_ieee_bv ctx
      | WrapI64 | ExtendSI32 | ExtendUI32 -> assert false
    in
    op' e

  let encode_triop (_ : triop) (_ : Expr.expr) (_ : Expr.expr) (_ : Expr.expr) :
      Expr.expr =
    assert false
end

module I64Z3Op = struct
  open I64
  open Z3

  let encode_num (i : Int64.t) : Expr.expr =
    Expr.mk_numeral_int ctx (Int64.to_int_exn i) bv64_sort

  let encode_unop (op : unop) (e : Expr.expr) : Expr.expr =
    let op' =
      match op with
      | Not -> BitVector.mk_not ctx
      | Clz -> failwith "I64Z3Op: clz supported yet"
    in
    op' e

  let encode_binop (op : binop) (e1 : Expr.expr) (e2 : Expr.expr) : Expr.expr =
    let op' =
      match op with
      | Add -> BitVector.mk_add ctx
      | Sub -> BitVector.mk_sub ctx
      | Mul -> BitVector.mk_mul ctx
      | DivS -> BitVector.mk_sdiv ctx
      | DivU -> BitVector.mk_udiv ctx
      | And -> BitVector.mk_and ctx
      | Xor -> BitVector.mk_xor ctx
      | Or -> BitVector.mk_or ctx
      | Shl -> BitVector.mk_shl ctx
      | ShrS -> BitVector.mk_ashr ctx
      | ShrU -> BitVector.mk_lshr ctx
      | RemS -> BitVector.mk_srem ctx
      | RemU -> BitVector.mk_urem ctx
    in
    op' e1 e2

  let encode_relop ?(to_bv = false) (op : relop) (e1 : Expr.expr)
      (e2 : Expr.expr) : Expr.expr =
    let op' =
      match op with
      | Eq -> Boolean.mk_eq ctx
      | Ne -> fun x1 x2 -> Boolean.mk_eq ctx x1 x2 |> Boolean.mk_not ctx
      | LtU -> BitVector.mk_ult ctx
      | LtS -> BitVector.mk_slt ctx
      | LeU -> BitVector.mk_ule ctx
      | LeS -> BitVector.mk_sle ctx
      | GtU -> BitVector.mk_ugt ctx
      | GtS -> BitVector.mk_sgt ctx
      | GeU -> BitVector.mk_uge ctx
      | GeS -> BitVector.mk_sge ctx
    in
    encode_bool ~to_bv (op' e1 e2)

  let encode_cvtop (op : cvtop) (e : Expr.expr) : Expr.expr =
    let op' =
      match op with
      | ExtendSI32 -> BitVector.mk_sign_ext ctx 32
      | ExtendUI32 -> BitVector.mk_zero_ext ctx 32
      (* rounding towards zero (aka truncation) *)
      | TruncSF32 -> fun f -> FloatingPoint.mk_to_sbv ctx rtz f 64
      | TruncUF32 -> fun f -> FloatingPoint.mk_to_ubv ctx rtz f 64
      | TruncSF64 -> fun f -> FloatingPoint.mk_to_sbv ctx rtz f 64
      | TruncUF64 -> fun f -> FloatingPoint.mk_to_ubv ctx rtz f 64
      | ReinterpretFloat -> FloatingPoint.mk_to_ieee_bv ctx
      | WrapI64 -> assert false
    in
    op' e

  let encode_triop (_ : triop) (_ : Expr.expr) (_ : Expr.expr) (_ : Expr.expr) :
      Expr.expr =
    assert false
end

module F32Z3Op = struct
  open F32
  open Z3

  let f322str = FuncDecl.mk_func_decl_s ctx "F32ToString" [ fp32_sort ] str_sort
  let str2f32 = FuncDecl.mk_func_decl_s ctx "StringToF32" [ str_sort ] fp32_sort

  let encode_num (f : Int32.t) : Expr.expr =
    FloatingPoint.mk_numeral_f ctx (Int32.float_of_bits f) fp32_sort

  let encode_unop (op : unop) (e : Expr.expr) : Expr.expr =
    let op' =
      match op with
      | Neg -> FloatingPoint.mk_neg ctx
      | Abs -> FloatingPoint.mk_abs ctx
      | Sqrt -> FloatingPoint.mk_sqrt ctx rne
      | Nearest -> FloatingPoint.mk_round_to_integral ctx rne
      | IsNan -> FloatingPoint.mk_is_nan ctx
    in
    op' e

  let encode_binop (op : binop) (e1 : Expr.expr) (e2 : Expr.expr) : Expr.expr =
    let op' =
      match op with
      | Add -> FloatingPoint.mk_add ctx rne
      | Sub -> FloatingPoint.mk_sub ctx rne
      | Mul -> FloatingPoint.mk_mul ctx rne
      | Div -> FloatingPoint.mk_div ctx rne
      | Min -> FloatingPoint.mk_min ctx
      | Max -> FloatingPoint.mk_max ctx
      | Rem -> FloatingPoint.mk_rem ctx
    in
    op' e1 e2

  let encode_relop ?(to_bv = false) (op : relop) (e1 : Expr.expr)
      (e2 : Expr.expr) : Expr.expr =
    let op' =
      match op with
      | Eq -> FloatingPoint.mk_eq ctx
      | Ne -> fun x1 x2 -> FloatingPoint.mk_eq ctx x1 x2 |> Boolean.mk_not ctx
      | Lt -> FloatingPoint.mk_lt ctx
      | Le -> FloatingPoint.mk_leq ctx
      | Gt -> FloatingPoint.mk_gt ctx
      | Ge -> FloatingPoint.mk_geq ctx
    in
    encode_bool ~to_bv (op' e1 e2)

  let encode_cvtop (op : cvtop) (e : Expr.expr) : Expr.expr =
    let op' =
      match op with
      | DemoteF64 -> fun bv -> FloatingPoint.mk_to_fp_float ctx rne bv fp32_sort
      | ConvertSI32 ->
          fun bv -> FloatingPoint.mk_to_fp_signed ctx rne bv fp32_sort
      | ConvertUI32 ->
          fun bv -> FloatingPoint.mk_to_fp_unsigned ctx rne bv fp32_sort
      | ConvertSI64 ->
          fun bv -> FloatingPoint.mk_to_fp_signed ctx rne bv fp32_sort
      | ConvertUI64 ->
          fun bv -> FloatingPoint.mk_to_fp_unsigned ctx rne bv fp32_sort
      | ReinterpretInt -> fun bv -> FloatingPoint.mk_to_fp_bv ctx bv fp32_sort
      | ToString -> fun v -> FuncDecl.apply f322str [ v ]
      | OfString -> fun v -> FuncDecl.apply str2f32 [ v ]
      | PromoteF32 -> assert false
    in
    op' e

  let encode_triop (_ : triop) (_ : Expr.expr) (_ : Expr.expr) (_ : Expr.expr) :
      Expr.expr =
    assert false
end

module F64Z3Op = struct
  open F64
  open Z3

  let f642str = FuncDecl.mk_func_decl_s ctx "F64ToString" [ fp64_sort ] str_sort
  let str2f64 = FuncDecl.mk_func_decl_s ctx "StringToF64" [ str_sort ] fp64_sort

  let encode_num (f : Int64.t) : Expr.expr =
    FloatingPoint.mk_numeral_f ctx (Int64.float_of_bits f) fp64_sort

  let encode_unop (op : unop) (e : Expr.expr) : Expr.expr =
    let op' =
      match op with
      | Neg -> FloatingPoint.mk_neg ctx
      | Abs -> FloatingPoint.mk_abs ctx
      | Sqrt -> FloatingPoint.mk_sqrt ctx rne
      | Nearest -> FloatingPoint.mk_round_to_integral ctx rne
      | IsNan -> FloatingPoint.mk_is_nan ctx
    in
    op' e

  let encode_binop (op : binop) (e1 : Expr.expr) (e2 : Expr.expr) : Expr.expr =
    let op' =
      match op with
      | Add -> FloatingPoint.mk_add ctx rne
      | Sub -> FloatingPoint.mk_sub ctx rne
      | Mul -> FloatingPoint.mk_mul ctx rne
      | Div -> FloatingPoint.mk_div ctx rne
      | Min -> FloatingPoint.mk_min ctx
      | Max -> FloatingPoint.mk_max ctx
      | Rem -> FloatingPoint.mk_rem ctx
    in
    op' e1 e2

  let encode_relop ?(to_bv = false) (op : relop) (e1 : Expr.expr)
      (e2 : Expr.expr) : Expr.expr =
    let op' =
      match op with
      | Eq -> FloatingPoint.mk_eq ctx
      | Ne -> fun x1 x2 -> FloatingPoint.mk_eq ctx x1 x2 |> Boolean.mk_not ctx
      | Lt -> FloatingPoint.mk_lt ctx
      | Le -> FloatingPoint.mk_leq ctx
      | Gt -> FloatingPoint.mk_gt ctx
      | Ge -> FloatingPoint.mk_geq ctx
    in
    encode_bool ~to_bv (op' e1 e2)

  let encode_cvtop (op : cvtop) (e : Expr.expr) : Expr.expr =
    let op' =
      match op with
      | PromoteF32 ->
          fun bv -> FloatingPoint.mk_to_fp_float ctx rne bv fp64_sort
      | ConvertSI32 ->
          fun bv -> FloatingPoint.mk_to_fp_signed ctx rne bv fp64_sort
      | ConvertUI32 ->
          fun bv -> FloatingPoint.mk_to_fp_unsigned ctx rne bv fp64_sort
      | ConvertSI64 ->
          fun bv -> FloatingPoint.mk_to_fp_signed ctx rne bv fp64_sort
      | ConvertUI64 ->
          fun bv -> FloatingPoint.mk_to_fp_unsigned ctx rne bv fp64_sort
      | ReinterpretInt -> fun bv -> FloatingPoint.mk_to_fp_bv ctx bv fp64_sort
      | ToString -> fun v -> FuncDecl.apply f642str [ v ]
      | OfString -> fun v -> FuncDecl.apply str2f64 [ v ]
      | DemoteF64 -> assert false
    in
    op' e

  let encode_triop (_ : triop) (_ : Expr.expr) (_ : Expr.expr) (_ : Expr.expr) :
      Expr.expr =
    assert false
end

let num i32 i64 f32 f64 : Num.t -> Z3.Expr.expr = function
  | I32 x -> i32 x
  | I64 x -> i64 x
  | F32 x -> f32 x
  | F64 x -> f64 x

let encode_num : Num.t -> Z3.Expr.expr =
  num I32Z3Op.encode_num I64Z3Op.encode_num F32Z3Op.encode_num
    F64Z3Op.encode_num

let encode_unop : unop -> Z3.Expr.expr -> Z3.Expr.expr =
  op IntZ3Op.encode_unop RealZ3Op.encode_unop BoolZ3Op.encode_unop
    StrZ3Op.encode_unop I32Z3Op.encode_unop I64Z3Op.encode_unop
    F32Z3Op.encode_unop F64Z3Op.encode_unop

let encode_binop : binop -> Z3.Expr.expr -> Z3.Expr.expr -> Z3.Expr.expr =
  op IntZ3Op.encode_binop RealZ3Op.encode_binop BoolZ3Op.encode_binop
    StrZ3Op.encode_binop I32Z3Op.encode_binop I64Z3Op.encode_binop
    F32Z3Op.encode_binop F64Z3Op.encode_binop

let encode_triop :
    triop -> Z3.Expr.expr -> Z3.Expr.expr -> Z3.Expr.expr -> Z3.Expr.expr =
  op IntZ3Op.encode_triop RealZ3Op.encode_triop BoolZ3Op.encode_triop
    StrZ3Op.encode_triop I32Z3Op.encode_triop I64Z3Op.encode_triop
    F32Z3Op.encode_triop F64Z3Op.encode_triop

let encode_relop ~to_bv : relop -> Z3.Expr.expr -> Z3.Expr.expr -> Z3.Expr.expr
    =
  op IntZ3Op.encode_relop RealZ3Op.encode_relop BoolZ3Op.encode_relop
    StrZ3Op.encode_relop
    (I32Z3Op.encode_relop ~to_bv)
    (I64Z3Op.encode_relop ~to_bv)
    (F32Z3Op.encode_relop ~to_bv)
    (F64Z3Op.encode_relop ~to_bv)

let encode_cvtop : cvtop -> Z3.Expr.expr -> Z3.Expr.expr =
  op IntZ3Op.encode_cvtop RealZ3Op.encode_cvtop BoolZ3Op.encode_cvtop
    StrZ3Op.encode_cvtop I32Z3Op.encode_cvtop I64Z3Op.encode_cvtop
    F32Z3Op.encode_cvtop F64Z3Op.encode_cvtop

let encode_quantifier (t : bool) (vars_list : Symbol.t list)
    (body : Z3.Expr.expr) (patterns : Z3.Quantifier.Pattern.pattern list) :
    Z3.Expr.expr =
  if List.length vars_list > 0 then
    let quantified_assertion =
      Z3.Quantifier.mk_quantifier_const ctx t
        (List.map vars_list ~f:(fun s ->
             Z3.Expr.mk_const_s ctx (Symbol.to_string s)
               (get_sort (Symbol.type_of s))))
        body None patterns [] None None
    in
    let quantified_assertion =
      Z3.Quantifier.expr_of_quantifier quantified_assertion
    in
    let quantified_assertion = Z3.Expr.simplify quantified_assertion None in
    quantified_assertion
  else body

let rec encode_expr ?(bool_to_bv = false) (e : Expression.t) : Z3.Expr.expr =
  let open Expression in
  match e with
  | Val (Int i) -> IntZ3Op.encode_num i
  | Val (Real r) -> RealZ3Op.encode_num r
  | Val (Bool b) -> BoolZ3Op.encode_bool b
  | Val (Num v) -> encode_num v
  | Val (Str s) -> StrZ3Op.encode_str s
  | SymPtr (base, offset) ->
      let base' = encode_num (I32 base) in
      let offset' = encode_expr offset in
      I32Z3Op.encode_binop I32.Add base' offset'
  | Unop (op, e) ->
      let e' = encode_expr e in
      encode_unop op e'
  | Binop ((Int _ as op), e1, e2) | Binop ((Bool _ as op), e1, e2) ->
      let e1' = encode_expr e1 and e2' = encode_expr e2 in
      encode_binop op e1' e2'
  | Binop (op, e1, e2) ->
      let e1' = encode_expr ~bool_to_bv:true e1
      and e2' = encode_expr ~bool_to_bv:true e2 in
      encode_binop op e1' e2'
  | Triop (op, e1, e2, e3) ->
      let e1' = encode_expr ~bool_to_bv e1
      and e2' = encode_expr ~bool_to_bv e2
      and e3' = encode_expr ~bool_to_bv e3 in
      encode_triop op e1' e2' e3'
  | Relop ((Int _ as op), e1, e2) | Relop ((Bool _ as op), e1, e2) ->
      let e1' = encode_expr e1 and e2' = encode_expr e2 in
      encode_relop ~to_bv:false op e1' e2'
  | Relop (op, e1, e2) ->
      let e1' = encode_expr ~bool_to_bv:true e1
      and e2' = encode_expr ~bool_to_bv:true e2 in
      encode_relop ~to_bv:bool_to_bv op e1' e2'
  | Cvtop (op, e) ->
      let e' = encode_expr e in
      encode_cvtop op e'
  | Symbol s ->
      let x = Symbol.to_string s and t = Symbol.type_of s in
      Z3.Expr.mk_const_s ctx x (get_sort t)
  | Extract (e, h, l) ->
      let e' = encode_expr ~bool_to_bv:true e in
      Z3.BitVector.mk_extract ctx ((h * 8) - 1) (l * 8) e'
  | Concat (e1, e2) ->
      let e1' = encode_expr e1 and e2' = encode_expr e2 in
      Z3.BitVector.mk_concat ctx e1' e2'
  | Quantifier (t, vars, body, patterns) ->
      let body' = encode_expr body in
      let encode_pattern p =
        Z3.Quantifier.mk_pattern ctx (List.map ~f:encode_expr p)
      in
      let patterns' = List.map ~f:encode_pattern patterns in
      let t' = match t with Forall -> true | Exists -> false in
      encode_quantifier t' vars body' patterns'

let expr_to_smtstring (es : Expression.t list) (status : bool) =
  let es' = List.map ~f:encode_expr es in
  Z3.Params.set_print_mode ctx Z3enums.PRINT_SMTLIB2_COMPLIANT;
  Z3.SMT.benchmark_to_smtstring ctx "" "" (Bool.to_string status) ""
    (List.tl_exn es') (List.hd_exn es')

let set (s : string) (i : int) (n : char) =
  let bs = Bytes.of_string s in
  Bytes.set bs i n;
  Bytes.to_string bs

let int64_of_bv (bv : Z3.Expr.expr) : int64 =
  assert (Z3.Expr.is_numeral bv);
  Int64.of_string (Z3.BitVector.numeral_to_string bv)

let int64_of_fp (fp : Z3.Expr.expr) ~(ebits : int) ~(sbits : int) : int64 =
  assert (Z3.Expr.is_numeral fp);
  if Z3.FloatingPoint.is_numeral_nan ctx fp then
    if Z3.FloatingPoint.is_numeral_negative ctx fp then
      if sbits = 23 then Int64.of_int32 0xffc0_0000l else 0xfff8_0000_0000_0000L
    else if sbits = 23 then Int64.of_int32 0x7fc0_0000l
    else 0x7ff8_0000_0000_0000L
  else if Z3.FloatingPoint.is_numeral_inf ctx fp then
    if Z3.FloatingPoint.is_numeral_negative ctx fp then
      if sbits = 23 then Int64.of_int32 (Int32.bits_of_float (-.(1.0 /. 0.0)))
      else Int64.bits_of_float (-.(1.0 /. 0.0))
    else if sbits = 23 then Int64.of_int32 (Int32.bits_of_float (1.0 /. 0.0))
    else Int64.bits_of_float (1.0 /. 0.0)
  else if Z3.FloatingPoint.is_numeral_zero ctx fp then
    if Z3.FloatingPoint.is_numeral_negative ctx fp then
      if sbits = 23 then Int64.of_int32 0x8000_0000l else 0x8000_0000_0000_0000L
    else if sbits = 23 then Int64.of_int32 (Int32.bits_of_float 0.0)
    else Int64.bits_of_float 0.0
  else
    let fp = Z3.Expr.to_string fp in
    let fp = Caml.String.sub fp 4 (String.length fp - 5) in
    let fp_list =
      List.map ~f:(fun fp -> set fp 0 '0') (String.split ~on:' ' fp)
    in
    let bit_list = List.map ~f:(fun fp -> Int64.of_string fp) fp_list in
    let fp_sign = Int64.shift_left (List.nth_exn bit_list 0) (ebits + sbits)
    and exponent = Int64.shift_left (List.nth_exn bit_list 1) sbits
    and fraction = List.nth_exn bit_list 2 in
    Int64.(fp_sign lor (exponent lor fraction))

let value_of_const (model : Z3.Model.model) (c : Expression.t) : Value.t option
    =
  let t = Expression.type_of c
  and interp = Z3.Model.eval model (encode_expr c) true in
  let f (e : Z3.Expr.expr) : Value.t =
    match (t, Z3.Sort.get_sort_kind (Z3.Expr.get_sort e)) with
    | `IntType, Z3enums.INT_SORT ->
        Int (Int.of_string (Z3.Arithmetic.Integer.numeral_to_string e))
    | `RealType, Z3enums.REAL_SORT ->
        Real (Float.of_string (Z3.Arithmetic.Real.to_decimal_string e 6))
    | `BoolType, Z3enums.BOOL_SORT ->
        Bool (Bool.of_string (Z3.Expr.to_string e))
    | `StrType, Z3enums.SEQ_SORT -> Str (Z3.Seq.get_string ctx e)
    | `I32Type, Z3enums.BV_SORT ->
        Num (I32 (Int64.to_int32_trunc (int64_of_bv e)))
    | `I64Type, Z3enums.BV_SORT -> Num (I64 (int64_of_bv e))
    | `F32Type, Z3enums.FLOATING_POINT_SORT ->
        let ebits = Z3.FloatingPoint.get_ebits ctx (Z3.Expr.get_sort e)
        and sbits = Z3.FloatingPoint.get_sbits ctx (Z3.Expr.get_sort e) - 1 in
        Num (F32 (Int64.to_int32_trunc (int64_of_fp e ~ebits ~sbits)))
    | `F64Type, Z3enums.FLOATING_POINT_SORT ->
        let ebits = Z3.FloatingPoint.get_ebits ctx (Z3.Expr.get_sort e)
        and sbits = Z3.FloatingPoint.get_sbits ctx (Z3.Expr.get_sort e) - 1 in
        Num (F64 (int64_of_fp e ~ebits ~sbits))
    | _ -> assert false
  in
  Option.map ~f interp

let type_of_sort (sort : Z3.Sort.sort) : expr_type =
  match Z3.Sort.get_sort_kind sort with
  | Z3enums.INT_SORT -> `IntType
  | Z3enums.REAL_SORT -> `RealType
  | Z3enums.BOOL_SORT -> `BoolType
  | Z3enums.SEQ_SORT -> `StrType
  | Z3enums.BV_SORT ->
      if Z3.BitVector.get_size sort = 32 then `I32Type else `I64Type
  | Z3enums.FLOATING_POINT_SORT ->
      if Z3.FloatingPoint.get_sbits ctx sort = 23 then `F32Type else `F64Type
  | _ -> assert false

let symbols_of_model (model : Z3.Model.model) : Symbol.t list =
  List.map (Z3.Model.get_const_decls model) ~f:(fun const ->
      let x = Z3.Symbol.to_string (Z3.FuncDecl.get_name const) in
      let t = type_of_sort (Z3.FuncDecl.get_range const) in
      Symbol.mk_symbol t x)

let model_binds (model : Z3.Model.model) (symbols : Symbol.t list) :
    (Symbol.t * Value.t) list =
  List.fold_left symbols ~init:[] ~f:(fun a s ->
      let v = value_of_const model (Expression.mk_symbol s) in
      Option.fold ~init:a ~f:(fun a v' -> (s, v') :: a) v)

let value_binds ?(symbols : Symbol.t list option) (model : Z3.Model.model) :
    (Symbol.t * Value.t) list =
  let symbols' = Option.value symbols ~default:(symbols_of_model model) in
  model_binds model symbols'

let string_binds (m : Z3.Model.model) : (string * string * string) list =
  List.map (Z3.Model.get_const_decls m) ~f:(fun const ->
      let sort = Z3.Sort.to_string (Z3.FuncDecl.get_range const)
      and name = Z3.Symbol.to_string (Z3.FuncDecl.get_name const)
      and interp =
        Option.value_map ~default:"" ~f:Z3.Expr.to_string
          (Z3.Model.get_const_interp m const)
      in
      (sort, name, interp))<|MERGE_RESOLUTION|>--- conflicted
+++ resolved
@@ -1,8 +1,4 @@
 open Core
-<<<<<<< HEAD
-open Z3
-=======
->>>>>>> 048c205e
 open Types
 
 exception Error of string
