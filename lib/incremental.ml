open Base
open Z3
open Types
open Common

exception Unknown

let solver_time = ref 0.0
let solver_count = ref 0

let time_call f acc =
  let start = Caml.Sys.time () in
  let ret = f () in
  acc := !acc +. (Caml.Sys.time () -. start);
  ret

type s = Solver.solver
type t = { solver : s; pc : Formula.t ref }

let create () : t =
  { solver = Solver.mk_solver ctx None; pc = ref (Formula.create ()) }

let clone (e : t) : t =
  { solver = Solver.translate e.solver ctx; pc = ref !(e.pc) }

let add (e : t) (c : Expression.t) : unit =
  e.pc := Formula.add_constraint c !(e.pc);
  let ec = encode_expr ~bool_to_bv:false c in
  Solver.add e.solver [ ec ]

let add_formula (e : t) (f : Formula.t) : unit =
  e.pc := Formula.conjunct [ f; !(e.pc) ];
  let ef = encode_formula f in
  Solver.add e.solver [ ef ]

let check (e : t) (expr : Expression.t option) : bool =
  let expr' =
    Option.to_list (Option.map ~f:(encode_expr ~bool_to_bv:false) expr)
  in
  let b =
    solver_count := !solver_count + 1;
    let sat = time_call (fun () -> Solver.check e.solver expr') solver_time in
    match sat with
    | Solver.SATISFIABLE -> true
    | Solver.UNKNOWN -> raise Unknown
    | Solver.UNSATISFIABLE -> false
  in
  b

<<<<<<< HEAD
let fork (e : t) (co : Expression.t) : bool * bool =
  let negated_co = Expression.negate_relop co in
  (check e [ co ], check e [ negated_co ])
=======
let fork (s : t) (e : Expression.t) : bool * bool =
  (check s (Some e), check s (Some (Expression.negate_relop e)))
>>>>>>> f82c58bf

(** fails if solver isn't currently SAT *)
let model_exn (e : t) : Model.model =
  Option.value_exn (Solver.get_model e.solver)

(** fails if solver isn't currently SAT *)
let value_binds (e : t) (vars : (string * expr_type) list) :
<<<<<<< HEAD
    (string * Expression.value) list =
  Common.value_binds (model e) vars

(** fails if solver isn't currently SAT *)
let string_binds (e : t) : (string * string * string) list =
  Common.string_binds (model e)
=======
    (string * Num.t) list =
  let m = model_exn e in
  Common.value_binds m vars

(** fails if solver isn't currently SAT *)
let string_binds (e : t) (vars : (string * expr_type) list) :
    (string * string * string) list =
  let m = model_exn e in
  Common.string_binds m vars
>>>>>>> f82c58bf
<|MERGE_RESOLUTION|>--- conflicted
+++ resolved
@@ -47,14 +47,8 @@
   in
   b
 
-<<<<<<< HEAD
-let fork (e : t) (co : Expression.t) : bool * bool =
-  let negated_co = Expression.negate_relop co in
-  (check e [ co ], check e [ negated_co ])
-=======
 let fork (s : t) (e : Expression.t) : bool * bool =
   (check s (Some e), check s (Some (Expression.negate_relop e)))
->>>>>>> f82c58bf
 
 (** fails if solver isn't currently SAT *)
 let model_exn (e : t) : Model.model =
@@ -62,21 +56,9 @@
 
 (** fails if solver isn't currently SAT *)
 let value_binds (e : t) (vars : (string * expr_type) list) :
-<<<<<<< HEAD
     (string * Expression.value) list =
-  Common.value_binds (model e) vars
+  Common.value_binds (model_exn e) vars
 
 (** fails if solver isn't currently SAT *)
 let string_binds (e : t) : (string * string * string) list =
-  Common.string_binds (model e)
-=======
-    (string * Num.t) list =
-  let m = model_exn e in
-  Common.value_binds m vars
-
-(** fails if solver isn't currently SAT *)
-let string_binds (e : t) (vars : (string * expr_type) list) :
-    (string * string * string) list =
-  let m = model_exn e in
-  Common.string_binds m vars
->>>>>>> f82c58bf
+  Common.string_binds (model_exn e)