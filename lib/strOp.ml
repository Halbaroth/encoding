open Base

type binop = Nth | Concat
type unop = Len
type relop = Eq | Ne
type triop = SubStr
<<<<<<< HEAD
type cvtop = ReinterpretFloat
=======
type cvtop = ToFloat | ToInt
>>>>>>> cee35bb8

let neg_relop (op : relop) : relop = match op with Eq -> Ne | Ne -> Eq

let string_of_binop (op : binop) : string =
  match op with Nth -> "nth" | Concat -> "concat"

let pp_string_of_binop (op : binop) : string = string_of_binop op
let string_of_unop (op : unop) : string = match op with Len -> "len"
let pp_string_of_unop (op : unop) : string = string_of_unop op
let string_of_triop (op : triop) : string = match op with SubStr -> "substr"
let pp_string_of_triop (op : triop) : string = string_of_triop op

let string_of_relop (op : relop) : string =
  match op with Eq -> "Eq" | Ne -> "Ne"

let pp_string_of_relop (op : relop) : string =
  match op with Eq -> "==" | Ne -> "!="

let string_of_cvtop (op : cvtop) : string =
<<<<<<< HEAD
  match op with ReinterpretFloat -> "ReinterpretFloat"
=======
  match op with ToFloat -> "ToFloat" | ToInt -> "ToInt"
>>>>>>> cee35bb8

let pp_string_of_cvtop (op : cvtop) : string = string_of_cvtop op<|MERGE_RESOLUTION|>--- conflicted
+++ resolved
@@ -4,11 +4,7 @@
 type unop = Len
 type relop = Eq | Ne
 type triop = SubStr
-<<<<<<< HEAD
-type cvtop = ReinterpretFloat
-=======
-type cvtop = ToFloat | ToInt
->>>>>>> cee35bb8
+type cvtop = ReinterpretFloat | ReinterpretInt
 
 let neg_relop (op : relop) : relop = match op with Eq -> Ne | Ne -> Eq
 
@@ -28,10 +24,8 @@
   match op with Eq -> "==" | Ne -> "!="
 
 let string_of_cvtop (op : cvtop) : string =
-<<<<<<< HEAD
-  match op with ReinterpretFloat -> "ReinterpretFloat"
-=======
-  match op with ToFloat -> "ToFloat" | ToInt -> "ToInt"
->>>>>>> cee35bb8
+  match op with
+  | ReinterpretInt -> "ReinterpretInt"
+  | ReinterpretFloat -> "ReinterpretFloat"
 
 let pp_string_of_cvtop (op : cvtop) : string = string_of_cvtop op