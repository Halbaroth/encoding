open Base
open Z3
open Common

exception Unknown

type t = { solver : s; pc : Formula.t ref }
and s = Solver.solver

let solver_time = ref 0.0
let solver_count = ref 0

let time_call f acc =
  let start = Caml.Sys.time () in
  let ret = f () in
  acc := !acc +. (Caml.Sys.time () -. start);
  ret

let create () =
  { solver = Solver.mk_solver ctx None; pc = ref (Formula.create ()) }

let interrupt () = Tactic.interrupt ctx
let clone (s : t) : t = { s with pc = ref !(s.pc) }

let add (s : t) (e : Expression.t) : unit =
  s.pc := Formula.add_constraint e !(s.pc)

let add_formula (s : t) (f : Formula.t) : unit =
  s.pc := Formula.conjunct [ f; !(s.pc) ]

(*
let formulas_to_smt2_file output_dir =
  let counter = ref 0 in
  let file () : string =
    let () = Int.incr counter in
    Printf.sprintf "query-%d.smt2" !counter
  in
  fun f status ->
    Params.set_print_mode ctx Z3enums.PRINT_SMTLIB2_COMPLIANT;
    let query_out = Caml.Filename.concat output_dir "queries" in
    let query_file = Caml.Filename.concat query_out (file ()) in
    ignore (Unix.system ("mkdir -p " ^ query_out));
    Io.save_file query_file
      (SMT.benchmark_to_smtstring ctx query_file "" status "" (List.tl_exn f)
         (List.hd_exn f))
    *)

let check_formulas (s : t) (formulas : Formula.t list) : bool =
  let expressions = List.map ~f:encode_formula formulas in
  solver_count := !solver_count + 1;
  let sat =
    time_call (fun () -> Solver.check s.solver expressions) solver_time
  in
  let b =
    match sat with
    | Solver.SATISFIABLE -> true
    | Solver.UNSATISFIABLE -> false
    | Solver.UNKNOWN -> raise Unknown
  in
  b

<<<<<<< HEAD
let eval (s : t) (e : Expression.t) (es : Expression.t list) :
    Expression.value option =
  let es' = List.map ~f:encode_expr es in
  ignore (time_call (fun () -> Solver.check s.solver es') solver_time);
  let model = Solver.get_model s.solver in
  Option.value_map model ~default:None ~f:(fun m -> value_of_const m e)

let fork (s : t) (e : Expression.t) : bool * bool =
  (check s [ e ], check s [ Expression.negate_relop e ])
=======
let check (s : t) (expr : Expression.t option) : bool =
  let expression =
    encode_formula
      (Option.fold ~init:!(s.pc)
         ~f:(fun f e -> Formula.add_constraint e f)
         expr)
  in
  solver_count := !solver_count + 1;
  let sat =
    time_call (fun () -> Solver.check s.solver [ expression ]) solver_time
  in
  let b =
    match sat with
    | Solver.SATISFIABLE -> true
    | Solver.UNSATISFIABLE -> false
    | Solver.UNKNOWN -> raise Unknown
  in
  b
>>>>>>> f82c58bf

let fork (s : t) (e : Expression.t) : bool * bool =
  (check s (Some e), check s (Some (Expression.negate_relop e)))

let model_exn (s : t) : Model.model =
  Option.value_exn (Solver.get_model s.solver)

<<<<<<< HEAD
let value_binds (s : t) vars : (string * Expression.value) list =
  Common.value_binds (model s) vars

let string_binds (s : t) : (string * string * string) list =
  Common.string_binds (model s)
=======
let value_binds (s : t) vars : (string * Num.t) list =
  let m = model_exn s in
  Common.value_binds m vars

let string_binds (s : t) vars : (string * string * string) list =
  let m = model_exn s in
  Common.string_binds m vars
>>>>>>> f82c58bf
<|MERGE_RESOLUTION|>--- conflicted
+++ resolved
@@ -59,17 +59,17 @@
   in
   b
 
-<<<<<<< HEAD
-let eval (s : t) (e : Expression.t) (es : Expression.t list) :
-    Expression.value option =
+let check_sat (s : t) (es : Expression.t list) : bool =
   let es' = List.map ~f:encode_expr es in
-  ignore (time_call (fun () -> Solver.check s.solver es') solver_time);
-  let model = Solver.get_model s.solver in
-  Option.value_map model ~default:None ~f:(fun m -> value_of_const m e)
+  solver_count := !solver_count + 1;
+  let sat =
+    time_call (fun () -> Solver.check s.solver es') solver_time
+  in
+  match sat with
+  | Solver.SATISFIABLE -> true
+  | Solver.UNSATISFIABLE -> false
+  | Solver.UNKNOWN -> raise Unknown
 
-let fork (s : t) (e : Expression.t) : bool * bool =
-  (check s [ e ], check s [ Expression.negate_relop e ])
-=======
 let check (s : t) (expr : Expression.t option) : bool =
   let expression =
     encode_formula
@@ -88,7 +88,13 @@
     | Solver.UNKNOWN -> raise Unknown
   in
   b
->>>>>>> f82c58bf
+
+let eval (s : t) (e : Expression.t) (es : Expression.t list) :
+    Expression.value option =
+  let es' = List.map ~f:encode_expr es in
+  ignore (time_call (fun () -> Solver.check s.solver es') solver_time);
+  let model = Solver.get_model s.solver in
+  Option.value_map model ~default:None ~f:(fun m -> value_of_const m e)
 
 let fork (s : t) (e : Expression.t) : bool * bool =
   (check s (Some e), check s (Some (Expression.negate_relop e)))
@@ -96,18 +102,8 @@
 let model_exn (s : t) : Model.model =
   Option.value_exn (Solver.get_model s.solver)
 
-<<<<<<< HEAD
 let value_binds (s : t) vars : (string * Expression.value) list =
-  Common.value_binds (model s) vars
+  Common.value_binds (model_exn s) vars
 
 let string_binds (s : t) : (string * string * string) list =
-  Common.string_binds (model s)
-=======
-let value_binds (s : t) vars : (string * Num.t) list =
-  let m = model_exn s in
-  Common.value_binds m vars
-
-let string_binds (s : t) vars : (string * string * string) list =
-  let m = model_exn s in
-  Common.string_binds m vars
->>>>>>> f82c58bf
+  Common.string_binds (model_exn s)