--- conflicted
+++ resolved
@@ -462,20 +462,12 @@
       let e1' = encode_expr ~bool_to_bv:true e1
       and e2' = encode_expr ~bool_to_bv:true e2 in
       encode_binop op e1' e2'
-<<<<<<< HEAD
   | Triop (op, e1, e2, e3) ->
       let e1' = encode_expr ~bool_to_bv e1
       and e2' = encode_expr ~bool_to_bv e2
       and e3' = encode_expr ~bool_to_bv e3 in
-
       encode_triop op e1' e2' e3'
-  | Relop (Int op, e1, e2) ->
-      let e1' = encode_expr e1 and e2' = encode_expr e2 in
-      encode_relop ~to_bv:false (Int op) e1' e2'
-  | Relop (Bool op, e1, e2) ->
-=======
   | Relop (Int _ as op, e1, e2) | Relop (Bool _ as op, e1, e2)->
->>>>>>> 8673baad
       let e1' = encode_expr e1 and e2' = encode_expr e2 in
       encode_relop ~to_bv:false op e1' e2'
   | Relop (op, e1, e2) ->
