open Core
<<<<<<< HEAD
open Types
=======
>>>>>>> 048c205e
open Z3_mappings

exception Unknown

let solver_time = ref 0.0
let solver_count = ref 0

let time_call f acc =
  let start = Caml.Sys.time () in
  let ret = f () in
  acc := !acc +. (Caml.Sys.time () -. start);
  ret

type s = Z3.Solver.solver
type t = { solver : s; pc : Expression.t ref }

let create () : t =
  { solver = Z3.Solver.mk_solver ctx None; pc = ref (Boolean.mk_val true) }

let interrupt () = Z3.Tactic.interrupt ctx

let clone (e : t) : t =
  { solver = Z3.Solver.translate e.solver ctx; pc = ref !(e.pc) }

let add (e : t) (c : Expression.t) : unit =
  e.pc := Expression.add_constraint c !(e.pc);
  let ec = encode_expr ~bool_to_bv:false c in
  Z3.Solver.add e.solver [ ec ]

let get_assertions (e : t) : Expression.t = !(e.pc)

let check (e : t) (expr : Expression.t option) : bool =
  let expr' =
    Option.to_list (Option.map ~f:(encode_expr ~bool_to_bv:false) expr)
  in
  let b =
    solver_count := !solver_count + 1;
    let sat =
      time_call (fun () -> Z3.Solver.check e.solver expr') solver_time
    in
    match sat with
    | Z3.Solver.SATISFIABLE -> true
    | Z3.Solver.UNKNOWN -> raise Unknown
    | Z3.Solver.UNSATISFIABLE -> false
  in
  b

let fork (s : t) (e : Expression.t) : bool * bool =
  (check s (Some e), check s (Some (Expression.negate_relop e)))

let model (e : t) : Z3.Model.model Option.t = Z3.Solver.get_model e.solver

let value_binds ?(symbols : Symbol.t list option) (e : t) :
    (Symbol.t * Value.t) list =
  Option.value_map (model e) ~default:[] ~f:(value_binds ?symbols)

let string_binds (e : t) : (string * string * string) list =
  Option.value_map (model e) ~default:[] ~f:string_binds<|MERGE_RESOLUTION|>--- conflicted
+++ resolved
@@ -1,8 +1,4 @@
 open Core
-<<<<<<< HEAD
-open Types
-=======
->>>>>>> 048c205e
 open Z3_mappings
 
 exception Unknown
