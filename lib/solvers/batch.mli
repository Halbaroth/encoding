--- conflicted
+++ resolved
@@ -1,10 +1,3 @@
-<<<<<<< HEAD
-open Core
-open Z3
-open Types
-
-=======
->>>>>>> 048c205e
 exception Unknown
 
 type t
