--- conflicted
+++ resolved
@@ -10,18 +10,8 @@
 
 type t = formula
 
-<<<<<<< HEAD
 val ( && ) : t -> t -> t
 val ( || ) : t -> t -> t
-val negate : formula -> formula
-val conjunct : formula list -> formula
-val length : formula -> int
-val to_formulas : Expression.t list -> formula list
-val to_formula : Expression.t list -> formula
-val to_string : formula -> string
-val pp_to_string : formula -> string
-val get_vars : formula -> (string * Types.expr_type) list
-=======
 val create : unit -> t
 val add_constraint : ?neg:bool -> Expression.t -> t -> t
 val negate : t -> t
@@ -31,5 +21,4 @@
 val to_formula : Expression.t list -> t
 val to_string : t -> string
 val pp_to_string : t -> string
-val get_vars : t -> (string * Types.expr_type) list
->>>>>>> f82c58bf
+val get_vars : t -> (string * Types.expr_type) list