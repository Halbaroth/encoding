--- conflicted
+++ resolved
@@ -1,16 +1,8 @@
-<<<<<<< HEAD
 type binop = Nth | Concat [@@deriving compare, sexp_of, hash]
-type unop = Len [@@deriving compare, sexp_of, hash]
+type unop = Len | Trim [@@deriving compare, sexp_of, hash]
 type relop = Eq | Ne [@@deriving compare, sexp_of, hash]
 type triop = SubStr [@@deriving compare, sexp_of, hash]
 type cvtop [@@deriving compare, sexp_of, hash]
-=======
-type binop = Nth | Concat
-type unop = Len | Trim
-type relop = Eq | Ne
-type triop = SubStr
-type cvtop
->>>>>>> f35fbb1e
 
 let neg_relop (op : relop) : relop = match op with Eq -> Ne | Ne -> Eq
 
