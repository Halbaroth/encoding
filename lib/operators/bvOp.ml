--- conflicted
+++ resolved
@@ -12,13 +12,9 @@
   | ShrS
   | Or
   | Xor
-<<<<<<< HEAD
-[@@deriving compare, sexp, hash]
-=======
   | Rotl
   | Rotr
 [@@deriving compare, sexp_of, hash]
->>>>>>> 4b433c37
 
 type unop = Not | Clz (*  Falta:  Ctz | Popcnt *)
 [@@deriving compare, sexp, hash]
