--- conflicted
+++ resolved
@@ -111,16 +111,8 @@
 
 let to_formula (pc : Expression.t list) : t = conjunct (to_formulas pc)
 
-<<<<<<< HEAD
-let rec get_vars (e : t) : (string * Types.expr_type) list =
-  match e with
-  | True | False -> []
-  | Not c -> get_vars c
-  | And (c1, c2) -> get_vars c1 @ get_vars c2
-  | Or (c1, c2) -> get_vars c1 @ get_vars c2
-  | Relop e -> Expression.get_symbols e
-  | Axiom (_, vars, _, _) -> vars
-=======
+
+
 let rec get_symbols (e : t) : (string * Types.expr_type) list =
   let symbols =
     match e with
@@ -129,8 +121,8 @@
     | And (c1, c2) -> get_symbols c1 @ get_symbols c2
     | Or (c1, c2) -> get_symbols c1 @ get_symbols c2
     | Relop e -> Expression.get_symbols e
+    | Axiom (_, vars, _, _) -> vars
   in
   let equal (x1, _) (x2, _) = String.equal x1 x2 in
-  List.fold symbols ~init:[] ~f:(fun accum x ->
-      if List.mem accum x ~equal then accum else x :: accum)
->>>>>>> 56316c47
+  List.fold symbols ~init:[]
+    ~f:(fun accum x -> if List.mem accum x ~equal then accum else x :: accum)