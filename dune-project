--- conflicted
+++ resolved
@@ -17,16 +17,11 @@
 (package
  (name encoding)
  (synopsis "Encoding library")
-<<<<<<< HEAD
- (description "OCaml Z3 symbolic value encoding library")
+ (description "An OCaml abstraction layer for constraint solvers.")
  (depends
    dune
    (ocaml (>= "4.14.0"))
    (z3 (= "4.11.2"))
    core
    menhir
-   ppx_inline_test))
-=======
- (description "An OCaml abstraction layer for constraint solvers.")
- (depends (ocaml (>= "4.14.0")) dune (z3 (= "4.11.2")) core ppx_inline_test))
->>>>>>> 048c205e
+   ppx_inline_test))