--- conflicted
+++ resolved
@@ -1,29 +1,17 @@
 open Encoding
 
 let opt = Optimizer.create ()
-<<<<<<< HEAD
-let x = Expression.mk_symbol `IntType "x"
-=======
 let x = Expression.mk_symbol_s `IntType "x"
->>>>>>> 048c205e
 
 (* Satisfiability *)
 let%test "opt_min" =
   let pc =
     [ Integer.mk_ge x (Integer.mk_val 0); Integer.mk_lt x (Integer.mk_val 5) ]
   in
-<<<<<<< HEAD
-  Some (Expression.Int 0) = Optimizer.minimize opt x pc
-=======
   Some (Value.Int 0) = Optimizer.minimize opt x pc
->>>>>>> 048c205e
 
 let%test "opt_max" =
   let pc =
     [ Integer.mk_ge x (Integer.mk_val 0); Integer.mk_lt x (Integer.mk_val 5) ]
   in
-<<<<<<< HEAD
-  Some (Expression.Int 4) = Optimizer.maximize opt x pc
-=======
-  Some (Value.Int 4) = Optimizer.maximize opt x pc
->>>>>>> 048c205e
+  Some (Value.Int 4) = Optimizer.maximize opt x pc