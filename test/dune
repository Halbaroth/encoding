--- conflicted
+++ resolved
@@ -5,11 +5,7 @@
   test_f32
   test_bool
   test_str
-<<<<<<< HEAD
-  test_eval
-=======
   test_batch
->>>>>>> 048c205e
   test_optimizer
   test_axiom)
  (inline_tests)
